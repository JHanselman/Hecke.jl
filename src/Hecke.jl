--- conflicted
+++ resolved
@@ -71,13 +71,8 @@
              Ring, prec, conj, mul!, gen, divexact, derivative, zero!, divrem,
              resultant, evaluate, setcoeff!, div, isodd, iseven, max, floor,
              ceil, //, setindex!, transpose, colon, nf_elem, isreal,
-<<<<<<< HEAD
              MatrixSpace, contains, overlaps, solve, unique_integer,
-             minpoly, charpoly
-=======
-             MatrixSpace, contains, overlaps, solve, unique_integer, gcd,
-             howell_form
->>>>>>> 1287e7fc
+             minpoly, charpoly, gcd, howell_form
 
 export AnticNumberField, hash, update, nf, next_prime, dot
 
