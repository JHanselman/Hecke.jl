--- conflicted
+++ resolved
@@ -370,7 +370,6 @@
 #
 ################################################################################
 
-<<<<<<< HEAD
 function _ordering_by_T2(M::NfOrd)
   
   K = nf(M)
@@ -496,7 +495,6 @@
 end
 
 
-=======
 function _weak_lll(M::NfOrd)
   if isdefined(M, :lllO)
     return M.lllO
@@ -505,7 +503,7 @@
   end
 end
 
->>>>>>> 1ef6b1aa
+
 function _lll_for_simplify(M::NfOrd; prec = 100)
 
   K = nf(M)
